--- conflicted
+++ resolved
@@ -1,12 +1,9 @@
 package org.obolibrary.robot.export;
 
-<<<<<<< HEAD
 import com.fasterxml.jackson.databind.JsonNode;
 import com.fasterxml.jackson.databind.ObjectMapper;
 import com.fasterxml.jackson.dataformat.yaml.YAMLMapper;
-=======
 import com.google.common.collect.Sets;
->>>>>>> 36414bbf
 import com.google.gson.Gson;
 import com.google.gson.GsonBuilder;
 import com.google.gson.JsonArray;
@@ -244,20 +241,19 @@
    * @param split character to split multiple cell values on
    * @return HTML string
    */
-<<<<<<< HEAD
-  public String toHTML(String split, boolean standalone) {
-    StringBuilder sb = new StringBuilder();
-    if (standalone) {
-      sb.append("<head>\n")
-          .append(
-              "\t<link rel=\"stylesheet\" href=\"https://stackpath.bootstrapcdn.com/bootstrap/4.3.1/css/bootstrap.min.css\">\n")
-          .append("</head>\n")
-          .append("<body>\n");
-    }
-    sb.append("<table class=\"table table-striped\">\n").append("<tr>\n");
-=======
   public String toHTML(String split) {
     return toHTML(split, true, false);
+  }
+
+  /**
+   * Render the Table as an HTML string.
+   *
+   * @param split character to split multiple cell values on
+   * @param standalone if true, include header
+   * @return HTML string
+   */
+  public String toHTML(String split, boolean standalone) {
+    return toHTML(split, standalone, false);
   }
 
   /**
@@ -288,7 +284,6 @@
     sb.append("<table class=\"table table-bordered table-striped\">\n")
         .append("<thead class=\"bg-dark text-white header-row\">\n")
         .append("<tr>\n");
->>>>>>> 36414bbf
 
     // Add column headers
     Map<Integer, String> rules = new HashMap<>();
@@ -320,11 +315,7 @@
     for (Row row : rows) {
       sb.append(row.toHTML(columns, split));
     }
-<<<<<<< HEAD
-    sb.append("</table>");
-    if (standalone) {
-      sb.append("</body>");
-=======
+
     sb.append("</table>\n");
 
     if (standalone) {
@@ -337,7 +328,6 @@
             .append("\t})")
             .append("</script>\n");
       }
->>>>>>> 36414bbf
     }
     return sb.toString();
   }
