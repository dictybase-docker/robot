--- conflicted
+++ resolved
@@ -237,15 +237,6 @@
   }
 
   /**
-<<<<<<< HEAD
-   * Execute a SPARQL query and return true if there are any results, false otherwise. Prints
-   * violations to STDERR.
-   *
-   * @param dataset the dataset to query
-   * @param ruleName name of rule to verify
-   * @param query the SPARQL query string
-   * @return true if the are results, false otherwise
-=======
    * Given a dataset to query, a rule name, and the query string, execute the query over the
    * dataset.
    *
@@ -253,7 +244,6 @@
    * @param ruleName name of rule to verify
    * @param query the SPARQL query string
    * @return true if there are results, false otherwise
->>>>>>> 29ae489b
    * @throws IOException on query parse error
    */
   public static boolean execVerify(Dataset dataset, String ruleName, String query)
