package org.obolibrary.robot;

import java.util.*;
import org.apache.commons.cli.CommandLine;
import org.apache.commons.cli.Options;
import org.semanticweb.owlapi.apibinding.OWLManager;
import org.semanticweb.owlapi.model.*;
import org.semanticweb.owlapi.model.parameters.OntologyCopy;
import org.slf4j.Logger;
import org.slf4j.LoggerFactory;

/**
 * Remove axioms from an ontology based on a series of inputs.
 *
 * @author <a href="mailto:rctauber@gmail.com">Becky Tauber</a>
 */
public class RemoveCommand implements Command {

  /** Logger. */
  private static final Logger logger = LoggerFactory.getLogger(RemoveCommand.class);

  /** Store the command-line options for the command. */
  private Options options;

  /** Initialze the command. */
  public RemoveCommand() {
    Options o = CommandLineHelper.getCommonOptions();
    o.addOption("i", "input", true, "load ontology from a file");
    o.addOption("I", "input-iri", true, "load ontology from an IRI");
    o.addOption("o", "output", true, "save ontology to a file");
    o.addOption(null, "base-iri", true, "specify a base namespace");
    o.addOption("t", "term", true, "term to remove");
    o.addOption("T", "term-file", true, "load terms from a file");
    o.addOption("e", "exclude-term", true, "term to exclude from removal");
    o.addOption("E", "exclude-terms", true, "set of terms in text file to exclude from removal");
    o.addOption("n", "include-term", true, "term to force include");
    o.addOption("N", "include-terms", true, "set of terms in file to force include");
    o.addOption("s", "select", true, "select a set of terms based on relations");
    o.addOption("a", "axioms", true, "filter only for given axiom types");
    o.addOption(null, "include-term", true, "include term");
    o.addOption("r", "trim", true, "if true, remove axioms containing any selected object");
    o.addOption(
        "S",
        "signature",
        true,
        "if true, remove axioms with any selected entity in their signature");
    o.addOption(
        "p", "preserve-structure", true, "if false, do not preserve hierarchical relationships");
    options = o;
  }

  /**
   * Name of the command.
   *
   * @return name
   */
  public String getName() {
    return "remove";
  }

  /**
   * Brief description of the command.
   *
   * @return description
   */
  public String getDescription() {
    return "remove axioms from an ontology";
  }

  /**
   * Command-line usage for the command.
   *
   * @return usage
   */
  public String getUsage() {
    return "robot remove --input <file> " + "--output <file>";
  }

  /**
   * Command-line options for the command.
   *
   * @return options
   */
  public Options getOptions() {
    return options;
  }

  /**
   * Handle the command-line and file operations.
   *
   * @param args strings to use as arguments
   */
  public void main(String[] args) {
    try {
      execute(null, args);
    } catch (Exception e) {
      CommandLineHelper.handleException(getUsage(), getOptions(), e);
    }
  }

  /**
   * Given an input state and command line arguments, create a new ontology with removed axioms and
   * return a new state. The input ontology is not changed.
   *
   * @param state the state from the previous command, or null
   * @param args the command-line arguments
   * @return a new state with the new ontology
   * @throws Exception on any problem
   */
  public CommandState execute(CommandState state, String[] args) throws Exception {
    CommandLine line = CommandLineHelper.getCommandLine(getUsage(), getOptions(), args);
    if (line == null) {
      return null;
    }

    IOHelper ioHelper = CommandLineHelper.getIOHelper(line);
    state = CommandLineHelper.updateInputOntology(ioHelper, state, line);
    OWLOntology ontology = state.getOntology();
    OWLOntologyManager manager = ontology.getOWLOntologyManager();

    // Get a set of relation types, or annotations to select
    List<String> selects = CommandLineHelper.getOptionalValues(line, "select");

    // If the select option wasn't provided, default to self
    if (selects.isEmpty()) {
      selects.add("self");
    }

    // Selects should be processed in order, allowing unions in one --select
    List<List<String>> selectGroups = new ArrayList<>();
    boolean anonymous = false;
    for (String select : selects) {
      // The single group is a split of the one --select
      List<String> selectGroup = CommandLineHelper.splitSelects(select);
      // Imports should be handled separately
      if (selectGroup.contains("imports")) {
        OntologyHelper.removeImports(ontology);
        selectGroup.remove("imports");
      }
      if (selectGroup.contains("ontology")) {
        OntologyHelper.removeOntologyAnnotations(ontology);
        selectGroup.remove("ontology");
      }
      if (selectGroup.contains("anonymous")) {
        anonymous = true;
      }
      if (!selectGroup.isEmpty()) {
        selectGroups.add(selectGroup);
      }
    }

    // Get the objects to remove
    Set<OWLObject> relatedObjects = getObjects(line, ioHelper, ontology, selectGroups);
    if (relatedObjects.isEmpty()) {
      // nothing to remove - save and exit
      CommandLineHelper.maybeSaveOutput(line, ontology);
      state.setOntology(ontology);
      return state;
    }

    // Copy the unchanged ontology to reserve for filling gaps later
    OWLOntology copy =
        OWLManager.createOWLOntologyManager().copyOntology(ontology, OntologyCopy.DEEP);

    // Remove specific axioms
    manager.removeAxioms(ontology, getAxioms(line, ioHelper, ontology, relatedObjects));

    // Handle gaps
    boolean preserveStructure = CommandLineHelper.getBooleanValue(line, "preserve-structure", true);
    if (preserveStructure) {
      // Since we are preserving the structure between the objects that were NOT removed, we need to
      // get the complement of the removed object set and build relationships between those objects.
      Set<OWLObject> complementObjects =
          RelatedObjectsHelper.select(ontology, ioHelper, relatedObjects, "complement");
      manager.addAxioms(
          ontology, RelatedObjectsHelper.spanGaps(copy, complementObjects, anonymous));
    }

    // Save the changed ontology and return the state
    CommandLineHelper.maybeSaveOutput(line, ontology);
    state.setOntology(ontology);
    return state;
  }

  /**
   * Given a command line, an IOHelper, an ontology, and a list of select groups, return the objects
   * from the ontology based on the select groups.
   *
   * @param line CommandLine to get options from
   * @param ioHelper IOHelper to get IRIs
   * @param ontology OWLOntology to get objects from
   * @param selectGroups List of select groups (lists of select options)
   * @return set of selected objects from the ontology
   * @throws Exception on issue getting terms or processing selects
   */
  protected static Set<OWLObject> getObjects(
      CommandLine line, IOHelper ioHelper, OWLOntology ontology, List<List<String>> selectGroups)
      throws Exception {
    // Get a set of entities to start with
    Set<OWLObject> objects = new HashSet<>();
    // track if a set of input IRIs were provided
    boolean hasInputIRIs = false;
    if (line.hasOption("term") || line.hasOption("term-file")) {
      Set<IRI> entityIRIs = CommandLineHelper.getTerms(ioHelper, line, "term", "term-file");
      if (!entityIRIs.isEmpty()) {
        objects.addAll(OntologyHelper.getEntities(ontology, entityIRIs));
        hasInputIRIs = true;
      }
    }

    boolean hadSelection = CommandLineHelper.hasFlagOrCommand(line, "select");
    boolean internal = false;
    boolean external = false;
    if (line.hasOption("axioms")) {
      for (String ats : CommandLineHelper.getOptionalValue(line, "axioms").split(" ")) {
        if (ats.equalsIgnoreCase("internal")) {
          internal = true;
        } else if (ats.equalsIgnoreCase("external")) {
          external = true;
        }
      }
    }

    if (hadSelection && selectGroups.isEmpty() && objects.isEmpty() && !internal && !external) {
      // If removing imports or ontology annotations
      // and there are no other selects, save and return
      return objects;
    } else if (objects.isEmpty() && hasInputIRIs && !internal && !external) {
      // if objects is empty AND there WERE input IRIs
      // there is nothing to remove because the IRIs do not exist in the ontology
      return objects;
    } else if (objects.isEmpty()) {
      // if objects is empty AND there were NO input IRIs add all
      // OR internal/external were selected
      // this means that we are adding everything to the set to start
      objects.addAll(OntologyHelper.getObjects(ontology));
    }

    // Use the select statements to get a set of objects to remove
    Set<OWLObject> relatedObjects =
        RelatedObjectsHelper.selectGroups(ontology, ioHelper, objects, selectGroups);
    // Add all the include terms
    if (line.hasOption("include-term") || line.hasOption("include-terms")) {
      Set<IRI> includeIRIs =
          CommandLineHelper.getTerms(ioHelper, line, "include-term", "include-terms");
      Set<OWLObject> includeObjects =
          new HashSet<>(OntologyHelper.getEntities(ontology, includeIRIs));
      relatedObjects.addAll(includeObjects);
    }

    // Remove all the excluded terms from that set
    if (line.hasOption("exclude-term") || line.hasOption("exclude-terms")) {
      Set<IRI> excludeIRIs =
          CommandLineHelper.getTerms(ioHelper, line, "exclude-term", "exclude-terms");
      Set<OWLObject> excludeObjects =
          new HashSet<>(OntologyHelper.getEntities(ontology, excludeIRIs));
      relatedObjects.removeAll(excludeObjects);
    }

    // Add all the include terms
    if (line.hasOption("include-term") || line.hasOption("include-terms")) {
      Set<IRI> includeIRIs =
          CommandLineHelper.getTerms(ioHelper, line, "include-term", "include-terms");
      Set<OWLObject> includeObjects =
          new HashSet<>(OntologyHelper.getEntities(ontology, includeIRIs));
      relatedObjects.addAll(includeObjects);
    }

    return relatedObjects;
  }

  /**
   * Given a command line, an IOHelper, an ontology, and a set of objects, return the related axioms
   * for those objects to remove from the ontology.
   *
   * @param line command line to use
   * @param ioHelper IOHelper to resolve prefixes for base namespaces
   * @param ontology ontology to select axioms from
   * @param relatedObjects objects to select axioms for
   * @return set of axioms to remove
   */
  private static Set<OWLAxiom> getAxioms(
      CommandLine line, IOHelper ioHelper, OWLOntology ontology, Set<OWLObject> relatedObjects) {
    // Get a set of axiom types
    boolean internal = false;
    boolean external = false;
    if (line.hasOption("axioms")) {
      for (String ats : CommandLineHelper.getOptionalValue(line, "axioms").split(" ")) {
        if (ats.equalsIgnoreCase("internal")) {
          internal = true;
        } else if (ats.equalsIgnoreCase("external")) {
          external = true;
        }
      }
    }
    Set<Class<? extends OWLAxiom>> axiomTypes = CommandLineHelper.getAxiomValues(line);

    // Use these two options to determine which axioms to remove
    boolean trim = CommandLineHelper.getBooleanValue(line, "trim", true);
    boolean signature = CommandLineHelper.getBooleanValue(line, "signature", false);

    // Get the axioms and remove them
    Set<OWLAxiom> axiomsToRemove =
        RelatedObjectsHelper.getAxioms(ontology, relatedObjects, axiomTypes, trim, signature);

<<<<<<< HEAD
    // Then select internal or external, if present
    List<String> baseNamespaces = CommandLineHelper.getBaseNamespaces(line, ioHelper);
    if (internal && external) {
      logger.warn(
          "Both 'internal' and 'external' axioms are selected - these axiom selectors will be ignored.");
    } else if (internal) {
      axiomsToRemove = RelatedObjectsHelper.getInternalAxioms(baseNamespaces, axiomsToRemove);
    } else if (external) {
      axiomsToRemove = RelatedObjectsHelper.getExternalAxioms(baseNamespaces, axiomsToRemove);
=======
    // Handle gaps
    boolean preserveStructure = CommandLineHelper.getBooleanValue(line, "preserve-structure", true);
    if (preserveStructure) {
      relatedObjects = RelatedObjectsHelper.select(ontology, ioHelper, objects, "complement");
      manager.addAxioms(ontology, RelatedObjectsHelper.spanGaps(copy, relatedObjects));
>>>>>>> 472256bb
    }

    return axiomsToRemove;
  }
}<|MERGE_RESOLUTION|>--- conflicted
+++ resolved
@@ -303,7 +303,6 @@
     Set<OWLAxiom> axiomsToRemove =
         RelatedObjectsHelper.getAxioms(ontology, relatedObjects, axiomTypes, trim, signature);
 
-<<<<<<< HEAD
     // Then select internal or external, if present
     List<String> baseNamespaces = CommandLineHelper.getBaseNamespaces(line, ioHelper);
     if (internal && external) {
@@ -313,13 +312,6 @@
       axiomsToRemove = RelatedObjectsHelper.getInternalAxioms(baseNamespaces, axiomsToRemove);
     } else if (external) {
       axiomsToRemove = RelatedObjectsHelper.getExternalAxioms(baseNamespaces, axiomsToRemove);
-=======
-    // Handle gaps
-    boolean preserveStructure = CommandLineHelper.getBooleanValue(line, "preserve-structure", true);
-    if (preserveStructure) {
-      relatedObjects = RelatedObjectsHelper.select(ontology, ioHelper, objects, "complement");
-      manager.addAxioms(ontology, RelatedObjectsHelper.spanGaps(copy, relatedObjects));
->>>>>>> 472256bb
     }
 
     return axiomsToRemove;
