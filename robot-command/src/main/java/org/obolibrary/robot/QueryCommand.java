package org.obolibrary.robot;

import java.io.File;
import java.io.FileOutputStream;
import java.io.IOException;
import java.io.OutputStream;
import java.util.*;
import org.apache.commons.cli.CommandLine;
import org.apache.commons.cli.Option;
import org.apache.commons.cli.Options;
import org.apache.commons.io.FileUtils;
import org.apache.commons.io.FilenameUtils;
import org.apache.jena.query.Dataset;
import org.apache.jena.rdf.model.Model;
import org.apache.jena.tdb.TDBFactory;
import org.semanticweb.owlapi.model.OWLOntology;
import org.slf4j.Logger;
import org.slf4j.LoggerFactory;

/**
 * Handles inputs and outputs for the {@link QueryOperation}.
 *
 * @author <a href="mailto:james@overton.ca">James A. Overton</a>
 */
public class QueryCommand implements Command {
  /** Logger. */
  private static final Logger logger = LoggerFactory.getLogger(QueryCommand.class);

  /** Namespace for error messages. */
  private static final String NS = "query#";

  /** Error message when update file provided does not exist. */
  private static final String missingFileError = NS + "MISSING FILE ERROR file '%s' does not exist";

  /** Error message when a query is not provided */
  private static final String missingQueryError =
      NS + "MISSING QUERY ERROR at least one query must be provided";

  /** Store the command-line options for the command. */
  private Options options;

  /** Initialze the command. */
  public QueryCommand() {
    Options o = CommandLineHelper.getCommonOptions();
    o.addOption("i", "input", true, "load ontology from a file");
    o.addOption("I", "input-iri", true, "load ontology from an IRI");
    o.addOption("f", "format", true, "the query result format: CSV, TSV," + " TTL, JSONLD, etc.");
    o.addOption("o", "output", true, "save updated ontology to a file");
    o.addOption("O", "output-dir", true, "Directory for output");
    o.addOption("g", "use-graphs", true, "if true, load imports as named graphs");
    o.addOption("u", "update", true, "run a SPARQL UPDATE");
    o.addOption("t", "tdb", true, "if true, load RDF/XML or TTL onto disk");
    o.addOption("k", "keep-tdb-mappings", true, "if true, do not remove the TDB directory");
    o.addOption("d", "tdb-directory", true, "directory to put TDB mappings (default: .tdb)");

    Option opt;

    opt = new Option("s", "select", true, "run a SPARQL SELECT query (deprecated)");
    opt.setArgs(2);
    o.addOption(opt);

    opt = new Option("c", "construct", true, "run a SPARQL CONSTRUCT query (deprecated)");
    opt.setArgs(2);
    o.addOption(opt);

    opt = new Option("q", "query", true, "run a SPARQL query");
    opt.setArgs(2);
    o.addOption(opt);

    opt = new Option("Q", "queries", true, "verify one or more SPARQL queries");
    opt.setArgs(Option.UNLIMITED_VALUES);
    o.addOption(opt);

    options = o;
  }

  /**
   * Name of the command.
   *
   * @return name
   */
  public String getName() {
    return "query";
  }

  /**
   * Brief description of the command.
   *
   * @return description
   */
  public String getDescription() {
    return "query an ontology";
  }

  /**
   * Command-line usage for the command.
   *
   * @return usage
   */
  public String getUsage() {
    return "robot query --input <file> --query <query> <output>";
  }

  /**
   * Command-line options for the command.
   *
   * @return options
   */
  public Options getOptions() {
    return options;
  }

  /**
   * Handle the command-line and file operations for the QueryOperation.
   *
   * @param args strings to use as arguments
   */
  public void main(String[] args) {
    try {
      execute(null, args);
    } catch (Exception e) {
      CommandLineHelper.handleException(e);
    }
  }

  /**
   * Given an input state and command line arguments, query the ontolgy. The input ontology is not
   * changed.
   *
   * @param state the state from the previous command, or null
   * @param args the command-line arguments
   * @return the unchanged state
   * @throws Exception on any problem
   */
  public CommandState execute(CommandState state, String[] args) throws Exception {
    CommandLine line = CommandLineHelper.getCommandLine(getUsage(), getOptions(), args);
    if (line == null) {
      return null;
    }

    IOHelper ioHelper = CommandLineHelper.getIOHelper(line);

    // If an update(s) are provided, run then return the OWLOntology
    // This is different than the rest of the Query operations because it returns an ontology
    // Whereas the others return query results
    List<String> updatePaths = CommandLineHelper.getOptionalValues(line, "update");
    if (!updatePaths.isEmpty()) {
      state = CommandLineHelper.updateInputOntology(ioHelper, state, line);
      OWLOntology inputOntology = state.getOntology();

      OWLOntology outputOntology = executeUpdate(state, inputOntology, ioHelper, updatePaths);
      CommandLineHelper.maybeSaveOutput(line, outputOntology);
      state.setOntology(outputOntology);
      return state;
    }

    List<List<String>> queries = getQueries(line);

    boolean useTDB = CommandLineHelper.getBooleanValue(line, "tdb", false);
    if (useTDB) {
      // DOES NOT UPDATE STATE
      // This will not work with chained commands as it uses the `--input` option
      // Updating the state results in loading the ontology to memory
      executeOnDisk(line, queries);
    } else {
      state = CommandLineHelper.updateInputOntology(ioHelper, state, line);
      executeInMemory(line, state.getOntology(), queries);
    }

    return state;
  }

  /**
   * Given a command line, an ontology, and a list of queries, run the queries over the ontology
   * with any options.
   *
   * @param line CommandLine with options
   * @param inputOntology OWLOntology to query
   * @param queries List of queries
   * @throws Exception on issue loading ontology or running queries
   */
  private static void executeInMemory(
      CommandLine line, OWLOntology inputOntology, List<List<String>> queries) throws Exception {
    boolean useGraphs = CommandLineHelper.getBooleanValue(line, "use-graphs", false);
    Dataset dataset = QueryOperation.loadOntologyAsDataset(inputOntology, useGraphs);
    try {
      runQueries(line, dataset, queries);
    } finally {
      dataset.close();
      TDBFactory.release(dataset);
    }
  }

  /**
   * Given a command line and a list of queries, execute 'query' using TDB and writing mappings to
   * disk.
   *
   * @param line CommandLine with options
   * @param queries List of queries
   * @throws IOException on problem running queries
   */
  private static void executeOnDisk(CommandLine line, List<List<String>> queries)
      throws IOException {
    String inputPath =
        CommandLineHelper.getRequiredValue(line, "input", "an input is required for TDB");
    String tdbDir = CommandLineHelper.getDefaultValue(line, "tdb-directory", ".tdb");
    boolean keepMappings = CommandLineHelper.getBooleanValue(line, "keep-tdb-mappings", false);
<<<<<<< HEAD
    Dataset dataset = IOHelper.loadToTDBDataset(inputPath, tdbDir);
=======

    Dataset dataset = IOHelper.loadToTDBDataset(inputPath, tdbDir);

>>>>>>> 284ac7a9
    try {
      runQueries(line, dataset, queries);
    } finally {
      dataset.close();
      TDBFactory.release(dataset);
      if (!keepMappings) {
        boolean success = IOHelper.cleanTDB(tdbDir);
        if (!success) {
          logger.error(String.format("Unable to remove directory '%s'", tdbDir));
        }
      }
    }
  }

  /**
   * Given an updated command state, an input ontology, an IOHelper, and a list of paths to update
   * queries, run the updates on the input ontology and return an updated ontology.
   *
   * @param state the current state
   * @param inputOntology the ontology to update
   * @param ioHelper IOHelper to handle loading OWLOntology objects
   * @param updatePaths paths to update queries
   * @return updated OWLOntology
   * @throws Exception on file or ontology loading issues
   */
  private static OWLOntology executeUpdate(
      CommandState state, OWLOntology inputOntology, IOHelper ioHelper, List<String> updatePaths)
      throws Exception {
    Map<String, String> updates = new LinkedHashMap<>();
    for (String updatePath : updatePaths) {
      File f = new File(updatePath);
      if (!f.exists()) {
        throw new Exception(String.format(missingFileError, updatePath));
      }
      updates.put(f.getPath(), FileUtils.readFileToString(f));
    }

    // Load the ontology as a model, ignoring imports
    Model model = QueryOperation.loadOntologyAsModel(inputOntology);

    // Execute the updates
    for (Map.Entry<String, String> update : updates.entrySet()) {
      logger.debug(String.format("Running update '%s'", update.getKey()));
      QueryOperation.execUpdate(model, update.getValue());
    }

    // Re-load the updated model as an OWLOntology
    // We need to handle imports while loading
    // User may have specified a path to a catalog in the CLI options
    // Check for this path in state, or check for ontology path in state to guess catalog
    String catalogPath = state.getCatalogPath();
    if (catalogPath == null) {
      String ontologyPath = state.getOntologyPath();
      // If loading from IRI, ontologyPath might be null
      // In which case, we cannot get a catalog
      if (ontologyPath == null) {
        catalogPath = null;
      } else {
        File catalogFile = ioHelper.guessCatalogFile(new File(ontologyPath));
        if (catalogFile != null) {
          catalogPath = catalogFile.getPath();
        }
      }
    }
    // Make sure the file exists
    if (catalogPath != null) {
      File catalogFile = new File(catalogPath);
      if (!catalogFile.exists()) {
        // If it does not, set the path to null
        catalogPath = null;
      }
    }
    return QueryOperation.convertModel(model, ioHelper, catalogPath);
  }

  /**
   * Given a command line, get a list of queries.
   *
   * @param line CommandLine with options
   * @return List of queries
   */
  private static List<List<String>> getQueries(CommandLine line) {
    // Collect all queries as (queryPath, outputPath) pairs.
    List<List<String>> queries = new ArrayList<>();
    List<String> qs = CommandLineHelper.getOptionalValues(line, "query");
    for (int i = 0; i < qs.size(); i += 2) {
      queries.add(qs.subList(i, i + 2));
    }
    qs = CommandLineHelper.getOptionalValues(line, "select");
    for (int i = 0; i < qs.size(); i += 2) {
      queries.add(qs.subList(i, i + 2));
    }
    qs = CommandLineHelper.getOptionalValues(line, "construct");
    for (int i = 0; i < qs.size(); i += 2) {
      queries.add(qs.subList(i, i + 2));
    }
    qs = CommandLineHelper.getOptionalValues(line, "queries");
    for (String q : qs) {
      List<String> xs = new ArrayList<>();
      xs.add(q);
      xs.add(null);
      queries.add(xs);
    }
    if (queries.isEmpty()) {
      throw new IllegalArgumentException(missingQueryError);
    }
    return queries;
  }

  /**
   * Given a command line, a dataset to query, and a list of queries, run the queries with any
   * options from the command line.
   *
   * @param line CommandLine with options
   * @param dataset Dataset to run queries on
   * @param queries List of queries
   * @throws IOException on issue reading or writing files
   */
  private static void runQueries(CommandLine line, Dataset dataset, List<List<String>> queries)
      throws IOException {
    String format = CommandLineHelper.getOptionalValue(line, "format");
    String outputDir = CommandLineHelper.getDefaultValue(line, "output-dir", "");

    for (List<String> q : queries) {
      String queryPath = q.get(0);
      String outputPath = q.get(1);

      String query = FileUtils.readFileToString(new File(queryPath));

      String formatName = format;
      if (formatName == null) {
        if (outputPath == null) {
          formatName = QueryOperation.getDefaultFormatName(query);
        } else {
          formatName = FilenameUtils.getExtension(outputPath);
        }
      }

      if (outputPath == null) {
        String fileName = FilenameUtils.getBaseName(queryPath) + "." + formatName;
        outputPath = new File(outputDir).toPath().resolve(fileName).toString();
      }

      OutputStream output = new FileOutputStream(outputPath);
      QueryOperation.runSparqlQuery(dataset, query, formatName, output);
    }
  }
}<|MERGE_RESOLUTION|>--- conflicted
+++ resolved
@@ -205,13 +205,8 @@
         CommandLineHelper.getRequiredValue(line, "input", "an input is required for TDB");
     String tdbDir = CommandLineHelper.getDefaultValue(line, "tdb-directory", ".tdb");
     boolean keepMappings = CommandLineHelper.getBooleanValue(line, "keep-tdb-mappings", false);
-<<<<<<< HEAD
     Dataset dataset = IOHelper.loadToTDBDataset(inputPath, tdbDir);
-=======
-
-    Dataset dataset = IOHelper.loadToTDBDataset(inputPath, tdbDir);
-
->>>>>>> 284ac7a9
+
     try {
       runQueries(line, dataset, queries);
     } finally {
