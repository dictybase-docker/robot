--- conflicted
+++ resolved
@@ -8,7 +8,6 @@
 import java.io.IOException;
 import java.io.InputStream;
 import java.io.InputStreamReader;
-import java.math.BigDecimal;
 import java.net.URISyntaxException;
 import java.net.URL;
 import java.net.URLDecoder;
@@ -240,27 +239,6 @@
   }
 
   /**
-<<<<<<< HEAD
-   * Given an input path, an output path (or null), and a map of options, report on the ontology
-   * using the rules within the profile specified by the options and write results to the output
-   * path. Ontology is loaded to dataset backed on disk. The labels option is not supported with
-   * TDB.
-   *
-   * @param inputPath String path of ontology to load
-   * @param outputPath String path to write report file to, or null
-   * @param options map of report options
-   * @return false if there are violations at or above the fail-on level, true otherwise
-   * @throws Exception on any reporting error
-   */
-  public static boolean tdbReport(String inputPath, String outputPath, Map<String, String> options)
-      throws Exception {
-    Report report = getTDBReport(inputPath, options);
-    return processReport(report, outputPath, options);
-  }
-
-  /**
-=======
->>>>>>> 284ac7a9
    * Given an ontology, an IOHelper, and a map of options, create a Report object and run the report
    * queries specified in a profile (from options, or default). Return the completed Report object.
    *
@@ -312,8 +290,6 @@
         throw new Exception(String.format(missingEntityBinding, queryName));
       }
       report.addViolations(queryName, profile.get(queryName), violations);
-<<<<<<< HEAD
-=======
     }
 
     return report;
@@ -370,60 +346,12 @@
           logger.error(String.format("Unable to remove directory '%s'", tdbDir));
         }
       }
->>>>>>> 284ac7a9
     }
 
     return report;
   }
 
   /**
-<<<<<<< HEAD
-   * Given an input path to an ontology and a map of options, create a Report object and run (on TDB
-   * dataset) the report queries specified in a profile (from options, or default). Return the
-   * completed Report object. The labels option is not supported with TDB.
-   *
-   * @param inputPath path to load triples to TDB
-   * @param options map of report options
-   * @return Report object with violation details
-   * @throws Exception on any query or reporting error
-   */
-  public static Report getTDBReport(String inputPath, Map<String, String> options)
-      throws Exception {
-    String tdbDir = OptionsHelper.getOption(options, "tdb-directory", ".tdb");
-    System.out.println(String.format("Loading dataset to %s", tdbDir));
-    long start = System.currentTimeMillis();
-    Dataset dataset = IOHelper.loadToTDBDataset(inputPath, tdbDir);
-    long finish = System.currentTimeMillis();
-    long delta = finish - start;
-    System.out.println(String.format("Dataset loaded in %d seconds", delta));
-
-    Report report;
-    boolean keepMappings = OptionsHelper.optionIsTrue(options, "keep-tdb-mappings");
-    try {
-      report = getTDBReport(dataset, options);
-    } finally {
-      // Close and release
-      dataset.close();
-      TDBFactory.release(dataset);
-      if (!keepMappings) {
-        // Maybe delete
-        boolean success = IOHelper.cleanTDB(tdbDir);
-        if (!success) {
-          logger.error(String.format("Unable to remove directory '%s'", tdbDir));
-        }
-      }
-    }
-
-    return report;
-  }
-
-  public static float round(float d, int decimalPlace) {
-    return BigDecimal.valueOf(d).setScale(decimalPlace, BigDecimal.ROUND_HALF_UP).floatValue();
-  }
-
-  /**
-=======
->>>>>>> 284ac7a9
    * Given a dataset and a map of options, create a Report object and run (on TDB dataset) the
    * report queries specified in a profile (from options, or default). Return the completed Report
    * object. The labels option is not supported with TDB.
@@ -442,10 +370,6 @@
     options.put("tdb", "true");
 
     String profilePath = OptionsHelper.getOption(options, "profile", null);
-<<<<<<< HEAD
-=======
-
->>>>>>> 284ac7a9
     boolean useLabels = OptionsHelper.optionIsTrue(options, "labels");
     Map<IRI, String> labelMap = null;
     if (useLabels) {
@@ -470,14 +394,7 @@
     // Create the report object (maybe using labels)
     Report report = new Report(labelMap);
 
-<<<<<<< HEAD
-    int c = 0;
-    int queryCount = queries.keySet().size();
     for (String queryName : queries.keySet()) {
-      c++;
-=======
-    for (String queryName : queries.keySet()) {
->>>>>>> 284ac7a9
       String fullQueryString = queries.get(queryName);
       String queryString;
       // Remove any comments
@@ -489,25 +406,11 @@
       }
       queryString = String.join("\n", lines);
       // Use the query to get violations
-<<<<<<< HEAD
-      long start = System.currentTimeMillis();
       List<Violation> violations = getViolations(dataset, queryName, queryString, options);
-      long finish = System.currentTimeMillis();
-      long delta = finish - start;
-=======
-      List<Violation> violations = getViolations(dataset, queryName, queryString, options);
->>>>>>> 284ac7a9
       // If violations is not returned properly, the query did not have the correct format
       if (violations == null) {
         throw new Exception(String.format(missingEntityBinding, queryName));
       }
-<<<<<<< HEAD
-      System.out.println(
-          String.format(
-              "Query '%s' (%d/%d) completed in %d ms with %d violations",
-              queryName, c, queryCount, delta, violations.size()));
-=======
->>>>>>> 284ac7a9
       report.addViolations(queryName, profile.get(queryName), violations);
     }
 
@@ -853,11 +756,7 @@
       dataset.begin(ReadWrite.READ);
       try {
         ResultSet violationSet = QueryOperation.execQuery(dataset, query);
-<<<<<<< HEAD
-        return getViolations(queryName, violationSet, limit);
-=======
         return getViolationsFromResults(queryName, violationSet, limit);
->>>>>>> 284ac7a9
       } catch (Exception e) {
         // If query fails, return null
         // And warn that report may be incomplete
@@ -873,11 +772,7 @@
     } else {
       try {
         ResultSet violationSet = QueryOperation.execQuery(dataset, query);
-<<<<<<< HEAD
-        return getViolations(queryName, violationSet, limit);
-=======
         return getViolationsFromResults(queryName, violationSet, limit);
->>>>>>> 284ac7a9
       } catch (Exception e) {
         // If query fails, return null
         // And warn that report may be incomplete
@@ -891,15 +786,6 @@
   }
 
   /**
-<<<<<<< HEAD
-   * @param queryName
-   * @param violationSet
-   * @param limit
-   * @return
-   * @throws Exception
-   */
-  private static List<Violation> getViolations(
-=======
    * Given a query name, a result set, and a limit for results, return a list of Violation objects
    * for those results.
    *
@@ -910,18 +796,13 @@
    * @throws Exception on malformed query
    */
   private static List<Violation> getViolationsFromResults(
->>>>>>> 284ac7a9
       String queryName, ResultSet violationSet, Integer limit) throws Exception {
     List<Violation> violations = new ArrayList<>();
 
     // Counter for stopping at limit
     int c = 0;
     while (violationSet.hasNext()) {
-<<<<<<< HEAD
-      if (limit != null && limit < c) {
-=======
       if (limit != null && limit <= c) {
->>>>>>> 284ac7a9
         // Stop checking violations
         break;
       }
