package org.obolibrary.robot;

import java.util.ArrayList;
import java.util.Arrays;
import java.util.LinkedHashMap;
import java.util.List;
import java.util.Map;
import org.apache.commons.cli.CommandLine;
import org.apache.commons.cli.CommandLineParser;
import org.apache.commons.cli.Options;
import org.apache.commons.cli.ParseException;
import org.apache.commons.cli.PosixParser;
import org.slf4j.Logger;
import org.slf4j.LoggerFactory;

/**
 * Execute collections of commands.
 *
 * @author <a href="mailto:james@overton.ca">James A. Overton</a>
 */
public class CommandManager implements Command {
  /** Logger. */
  private static final Logger logger = LoggerFactory.getLogger(CommandManager.class);

  /** Namespace for error messages. */
  private static final String NS = "errors#";

  /** Error message when no command is provided. */
  private static final String missingCommandError =
      NS + "MISSING COMMAND ERROR no command provided";

  /** Error message when the command provided is null. */
  private static final String nullCommandError = NS + "MISSING COMMAND ERROR command is null: %s";

  /** Error message when no options are provided for a command. */
  private static final String noOptionsError =
      NS + "OPTIONS ERROR no options provided for command: %s";

  /** Error message when there is an unknown command provided. */
  private static final String unknownArgError =
      NS + "UNKNOWN ARG ERROR unknown command or option: %s";

  /** Store the command-line options for the command. */
  private Options globalOptions;

  /** Store a map from command names to Command objects. */
  private Map<String, Command> commands = new LinkedHashMap<>();

  /** Initialze the command. */
  public CommandManager() {
    globalOptions = CommandLineHelper.getCommonOptions();
  }

  /**
   * Name of the command.
   *
   * @return name
   */
  public String getName() {
    return "robot";
  }

  /**
   * Brief description of the command.
   *
   * @return description
   */
  public String getDescription() {
    return "work with OWL ontologies";
  }

  /**
   * Command-line usage for the command.
   *
   * @return usage
   */
  public String getUsage() {
    return "robot [command] [options] <arguments>";
  }

  /**
   * Command-line options for the command.
   *
   * @return options
   */
  public Options getOptions() {
    return globalOptions;
  }

  /**
   * Add a new command to this manager.
   *
   * @param commandName the of the command (one word)
   * @param command the Command object to register
   */
  public void addCommand(String commandName, Command command) {
    commands.put(commandName, command);
  }

  /**
   * Convenience method to convert from a List to an array.
   *
   * @param list a list of strings
   * @return an array of strings
   */
  private String[] asArgs(List<String> list) {
    return list.toArray(new String[list.size()]);
  }

  /**
   * Given some Options and some arguments, collect all the options until the first non-option
   * argument, then remove those used argument strings from the arguments list and return the used
   * arguments as a new list. WARN: Mutates the `arguments` list.
   *
   * @param options the options to collect
   * @param arguments a list of remaining command-line arguments; used option strings are removed
   *     from this list
   * @return the list of used argument strings
   * @throws ParseException if command line cannot be parsed
   */
  public List<String> getOptionArgs(Options options, List<String> arguments) throws ParseException {
    // parse all options until a non-option is found
    CommandLineParser parser = new PosixParser();
    CommandLine line = parser.parse(options, asArgs(arguments), true);

    int index = arguments.size() - line.getArgList().size();
    List<String> used = new ArrayList<>(arguments.subList(0, index));
    arguments.subList(0, index).clear();
    return used;
  }

  /**
   * Given command-line arguments, execute one or more commands.
   *
   * @param args the command line arguments
   */
  public void main(String[] args) {
    try {
      execute(null, args);
    } catch (Exception e) {
      ExceptionHelper.handleException(e);
      printHelp();
      System.exit(1);
    }
  }

  /**
   * Given an input state and command-line arguments, execute one or more commands.
   *
   * @param state an state to work with, or null
   * @param args the command-line arguments
   * @return the result state of the last subcommand or null on bad input
   * @throws Exception on any problems
   */
  public CommandState execute(CommandState state, String[] args) throws Exception {
    // Maybe print general help or version info
<<<<<<< HEAD
=======

>>>>>>> 56133ca0
    if ((args.length == 0) || "help".equals(args[0]) && (args.length == 1)) {
      printHelp();
      return state;
    }
<<<<<<< HEAD
    String commandName = args[0];
=======

    String commandName = args[0];

>>>>>>> 56133ca0
    if ("help".equals(commandName)) {
      commandName = args[1];
      Command cmd = commands.get(commandName);
      CommandLineHelper.printHelp(cmd.getUsage(), cmd.getOptions());
      return state;
    } else if ("version".equals(commandName)) {
      CommandLineHelper.printVersion();
      return state;
    }

    // Then get the command line
    CommandLine line = CommandLineHelper.maybeGetCommandLine(getUsage(), getOptions(), args, true);

    if (line == null) {
      return null;
    }

    if (state == null) {
      state = new CommandState();
    }

    List<String> arguments = new ArrayList<>(Arrays.asList(args));
    List<String> globalOptionArgs = getOptionArgs(globalOptions, arguments);

    if (arguments.size() == 0) {
      throw new IllegalArgumentException(missingCommandError);
    }

    while (arguments.size() > 0) {
      state = executeCommand(state, globalOptionArgs, arguments);
    }

    return state;
  }

  /**
   * Given an input state, global option strings, and remaining command-line argument strings, use
   * as many arguments as needed to execute a single command. The arguments used by the command are
   * removed from the arguments list, which can then be used to execute further commands.
   *
   * @param state the state from the previous command, or null
   * @param globalOptionArgs a list of global option strings
   * @param arguments the list of remaining command-line arguments; any arguments that are used will
   *     be removed from this list
   * @return the state that results from this command
   * @throws Exception on any problems
   */
  public CommandState executeCommand(
      CommandState state, List<String> globalOptionArgs, List<String> arguments) throws Exception {
    String commandName = null;
    if (arguments.size() > 0) {
      commandName = arguments.remove(0);
    }
    if (commandName == null) {
      throw new IllegalArgumentException(missingCommandError);
    }

    commandName = commandName.trim().toLowerCase();
    if (!commands.containsKey(commandName)) {
      throw new IllegalArgumentException(String.format(unknownArgError, commandName));
    }

    Command command = commands.get(commandName);
    if (command == null) {
      throw new IllegalArgumentException(String.format(nullCommandError, commandName));
    }
    if (command.getOptions() == null) {
      throw new IllegalArgumentException(String.format(noOptionsError, commandName));
    }

    List<String> localOptionArgs = getOptionArgs(command.getOptions(), arguments);
    List<String> optionArgs = new ArrayList<>();
    optionArgs.addAll(globalOptionArgs);
    optionArgs.addAll(localOptionArgs);

    // Check to make sure the next provided arg is a valid command after parsing Option Args
    if (!arguments.isEmpty()) {
      String nextArg = arguments.get(0);
      if (!commands.keySet().contains(nextArg)) {
        throw new IllegalArgumentException(String.format(unknownArgError, nextArg));
      }
    }

    long start = System.currentTimeMillis();
    try {
      state = command.execute(state, asArgs(optionArgs));
    } catch (Exception e) {
      CommandLineHelper.handleException(e);
    } finally {
      double duration = (System.currentTimeMillis() - start) / 1000.0;
      logger.warn("Subcommand Timing: " + commandName + " took " + duration + " seconds");
    }

    return state;
  }

  /** Print general help plus a list of available commands. */
  public void printHelp() {
    CommandLineHelper.printHelp(getUsage(), getOptions());
    System.out.println("commands:");
    printHelpEntry("help", "print help for command");
    for (Map.Entry<String, Command> entry : commands.entrySet()) {
      printHelpEntry(entry);
    }
  }

  /**
   * Print a help entry for a single command.
   *
   * @param entry an entry from the map of commands
   */
  public void printHelpEntry(Map.Entry<String, Command> entry) {
    printHelpEntry(entry.getKey(), entry.getValue().getDescription());
  }

  /**
   * Print a help entry for a single command.
   *
   * @param name the name of the command
   * @param description a brief description of the command
   */
  public void printHelpEntry(String name, String description) {
    System.out.println(String.format(" %-16s %s", name, description));
  }
}<|MERGE_RESOLUTION|>--- conflicted
+++ resolved
@@ -154,21 +154,12 @@
    */
   public CommandState execute(CommandState state, String[] args) throws Exception {
     // Maybe print general help or version info
-<<<<<<< HEAD
-=======
-
->>>>>>> 56133ca0
     if ((args.length == 0) || "help".equals(args[0]) && (args.length == 1)) {
       printHelp();
       return state;
     }
-<<<<<<< HEAD
+
     String commandName = args[0];
-=======
-
-    String commandName = args[0];
-
->>>>>>> 56133ca0
     if ("help".equals(commandName)) {
       commandName = args[1];
       Command cmd = commands.get(commandName);
